[package]
name = "specs"
version = "0.1.0"
edition = "2021"

# See more keys and their definitions at https://doc.rust-lang.org/cargo/reference/manifest.html

[dependencies]
<<<<<<< HEAD
halo2_proofs = { git = "https://github.com/DelphinusLab/halo2-gpu-specific.git", default-features = true }
=======
>>>>>>> 47208090
lazy_static = "1.4.0"
num-bigint = { version = "0.4", features = ["rand"] }
serde = { version = "1.0", features = ["derive"] }
serde_json = "1.0"
strum = "0.24.1"
strum_macros = "0.24.1"
halo2_proofs.workspace = true
parity-wasm.workspace = true

[features]
default = []
cuda = ["halo2_proofs/cuda"]<|MERGE_RESOLUTION|>--- conflicted
+++ resolved
@@ -6,10 +6,6 @@
 # See more keys and their definitions at https://doc.rust-lang.org/cargo/reference/manifest.html
 
 [dependencies]
-<<<<<<< HEAD
-halo2_proofs = { git = "https://github.com/DelphinusLab/halo2-gpu-specific.git", default-features = true }
-=======
->>>>>>> 47208090
 lazy_static = "1.4.0"
 num-bigint = { version = "0.4", features = ["rand"] }
 serde = { version = "1.0", features = ["derive"] }
