use std::cell::RefCell;
use std::marker::PhantomData;
use std::rc::Rc;

use anyhow::Result;
use halo2_proofs::arithmetic::MultiMillerLoop;
use halo2_proofs::dev::MockProver;
use halo2_proofs::plonk::get_advice_commitments_from_transcript;
use halo2_proofs::plonk::keygen_vk;
use halo2_proofs::plonk::VerifyingKey;
use halo2_proofs::poly::commitment::Params;
use specs::ExecutionTable;
use specs::Tables;
use wasmi::tracer::Tracer;
use wasmi::ImportsBuilder;
use wasmi::NotStartedModuleRef;
use wasmi::RuntimeValue;

use crate::checksum::CompilationTableWithParams;
use crate::checksum::ImageCheckSum;
use crate::circuits::config::init_zkwasm_runtime;
use crate::circuits::config::set_zkwasm_k;
use crate::circuits::image_table::IMAGE_COL_NAME;
use crate::circuits::TestCircuit;
use crate::circuits::ZkWasmCircuitBuilder;
use crate::loader::err::Error;
use crate::loader::err::PreCheckErr;
use crate::profile::Profiler;
use crate::runtime::host::host_env::HostEnv;
use crate::runtime::wasmi_interpreter::Execution;
use crate::runtime::CompiledImage;
use crate::runtime::ExecutionResult;
use crate::runtime::WasmInterpreter;
use anyhow::anyhow;
use zkwasm_host_circuits::host::db::TreeDB;

mod err;

const ENTRY: &str = "zkmain";

pub struct ExecutionArg {
    /// Public inputs for `wasm_input(1)`
    pub public_inputs: Vec<u64>,
    /// Private inputs for `wasm_input(0)`
    pub private_inputs: Vec<u64>,
    /// Context inputs for `wasm_read_context()`
    pub context_inputs: Vec<u64>,
    /// Context outputs for `wasm_write_context()`
    pub context_outputs: Rc<RefCell<Vec<u64>>>,
}

pub struct ExecutionReturn {
    pub context_output: Vec<u64>,
}

pub struct ZkWasmLoader<E: MultiMillerLoop> {
    k: u32,
    module: wasmi::Module,
    phantom_functions: Vec<String>,
    _data: PhantomData<E>,
    tree_db: Option<Rc<RefCell<dyn TreeDB>>>,
}

impl<E: MultiMillerLoop> ZkWasmLoader<E> {
    fn precheck(&self) -> Result<()> {
        fn check_zkmain_exists(module: &wasmi::Module) -> Result<()> {
            use parity_wasm::elements::Internal;

            let export = module.module().export_section().unwrap();

            if let Some(entry) = export
                .entries()
                .iter()
                .find(|entry| entry.field() == "zkmain")
            {
                match entry.internal() {
                    Internal::Function(_fid) => Ok(()),
                    _ => Err(anyhow!(Error::PreCheck(PreCheckErr::ZkmainIsNotFunction))),
                }
            } else {
                Err(anyhow!(Error::PreCheck(PreCheckErr::ZkmainNotExists)))
            }
        }

        check_zkmain_exists(&self.module)?;
        // TODO: check the signature of zkmain function.
        // TODO: check the relation between maximal pages and K.
        // TODO: check the instructions of phantom functions.
        // TODO: check phantom functions exists.
        // TODO: check if instructions are supported.

        Ok(())
    }

    fn compile(&self, env: &HostEnv) -> Result<CompiledImage<NotStartedModuleRef<'_>, Tracer>> {
        let imports = ImportsBuilder::new().with_resolver("env", env);

        WasmInterpreter::compile(
            &self.module,
            &imports,
            &env.function_description_table(),
            ENTRY,
            &self.phantom_functions,
        )
    }

    pub fn circuit_without_witness(&self) -> Result<TestCircuit<E::Scalar>> {
        let (env, wasm_runtime_io) = HostEnv::new_with_full_foreign_plugins(
            vec![],
            vec![],
            vec![],
            Rc::new(RefCell::new(vec![])),
            None,
        );

        let compiled_module = self.compile(&env)?;

        let builder = ZkWasmCircuitBuilder {
            tables: Tables {
                compilation_tables: compiled_module.tables,
                execution_tables: ExecutionTable::default(),
            },
            public_inputs_and_outputs: wasm_runtime_io.public_inputs_and_outputs.borrow().clone(),
        };

        Ok(builder.build_circuit::<E::Scalar>())
    }

    pub fn new(
        k: u32,
        image: Vec<u8>,
        phantom_functions: Vec<String>,
        tree_db: Option<Rc<RefCell<dyn TreeDB>>>,
    ) -> Result<Self> {
        set_zkwasm_k(k);

        let module = wasmi::Module::from_buffer(&image)?;

        let loader = Self {
            k,
            module,
            phantom_functions,
            _data: PhantomData,
            tree_db,
        };

        loader.precheck()?;
        loader.init_env()?;

        Ok(loader)
    }

    pub fn create_vkey(&self, params: &Params<E::G1Affine>) -> Result<VerifyingKey<E::G1Affine>> {
        let circuit = self.circuit_without_witness()?;

        Ok(keygen_vk(&params, &circuit).unwrap())
    }

    pub fn checksum(&self, params: &Params<E::G1Affine>) -> Result<Vec<E::G1Affine>> {
        let (env, _) = HostEnv::new_with_full_foreign_plugins(
            vec![],
            vec![],
            vec![],
            Rc::new(RefCell::new(vec![])),
            None,
        );
        let compiled = self.compile(&env)?;

        let table_with_params = CompilationTableWithParams {
            table: &compiled.tables,
            params,
        };

        Ok(table_with_params.checksum())
    }
}

impl<E: MultiMillerLoop> ZkWasmLoader<E> {
    pub fn dry_run(&self, arg: ExecutionArg) -> Result<Option<RuntimeValue>> {
        let (mut env, _) = HostEnv::new_with_full_foreign_plugins(
            arg.public_inputs,
            arg.private_inputs,
            arg.context_inputs,
            arg.context_outputs,
            self.tree_db.clone(),
        );

        let compiled_module = self.compile(&env)?;

        compiled_module.dry_run(&mut env)
    }

    pub fn run(
        &self,
        arg: ExecutionArg,
        write_to_file: bool,
    ) -> Result<ExecutionResult<RuntimeValue>> {
        let (mut env, wasm_runtime_io) = HostEnv::new_with_full_foreign_plugins(
            arg.public_inputs,
            arg.private_inputs,
            arg.context_inputs,
            arg.context_outputs,
            self.tree_db.clone(),
        );

        let compiled_module = self.compile(&env)?;

        let result = compiled_module.run(&mut env, wasm_runtime_io)?;

        result.tables.profile_tables();

        if write_to_file {
            result.tables.write_json(None);
        }

        Ok(result)
    }

    pub fn circuit_with_witness(
        &self,
        arg: ExecutionArg,
    ) -> Result<(TestCircuit<E::Scalar>, Vec<E::Scalar>, Vec<u64>)> {
        let execution_result = self.run(arg, true)?;

        let instance: Vec<E::Scalar> = execution_result
            .public_inputs_and_outputs
            .clone()
            .iter()
            .map(|v| (*v).into())
            .collect();

        let builder = ZkWasmCircuitBuilder {
            tables: execution_result.tables,
            public_inputs_and_outputs: execution_result.public_inputs_and_outputs,
        };

        println!("output:");
        println!("{:?}", execution_result.outputs);

        Ok((builder.build_circuit(), instance, execution_result.outputs))
    }

    pub fn mock_test(
        &self,
        circuit: &TestCircuit<E::Scalar>,
        instances: &Vec<E::Scalar>,
    ) -> Result<()> {
        let prover = MockProver::run(self.k, circuit, vec![instances.clone()])?;
        assert_eq!(prover.verify(), Ok(()));

        Ok(())
    }

<<<<<<< HEAD
    pub fn init_env(&self) -> Result<()> {
        let (env, _) = HostEnv::new_with_full_foreign_plugins(
            vec![],
            vec![],
            vec![],
            Rc::new(RefCell::new(vec![])),
            None,
        );

        let c = self.compile(&env)?;

        init_zkwasm_runtime(self.k, &c.tables);

        Ok(())
    }
=======
    pub fn create_proof(
        &self,
        params: &Params<E::G1Affine>,
        vkey: VerifyingKey<E::G1Affine>,
        circuit: TestCircuit<E::Scalar>,
        instances: &Vec<E::Scalar>,
    ) -> Result<Vec<u8>> {
        Ok(load_or_create_proof::<E, _>(
            &params,
            vkey,
            circuit,
            &[instances],
            None,
            TranscriptHash::Poseidon,
            false,
        ))
    }

    pub fn init_env(&self) -> Result<()> {
        init_zkwasm_runtime(self.k);

        Ok(())
    }

    pub fn verify_proof(
        &self,
        params: &Params<E::G1Affine>,
        vkey: VerifyingKey<E::G1Affine>,
        instances: Vec<E::Scalar>,
        proof: Vec<u8>,
    ) -> Result<()> {
        let params_verifier: ParamsVerifier<E> = params.verifier(instances.len()).unwrap();
        let strategy = SingleVerifier::new(&params_verifier);

        verify_proof(
            &params_verifier,
            &vkey,
            strategy,
            &[&[&instances]],
            &mut PoseidonRead::init(&proof[..]),
        )
        .unwrap();

        {
            let img_col_idx = vkey
                .cs
                .named_advices
                .iter()
                .find(|(k, _)| k == IMAGE_COL_NAME)
                .unwrap()
                .1;
            let img_col_commitment: Vec<E::G1Affine> =
                get_advice_commitments_from_transcript::<E, _, _>(
                    &vkey,
                    &mut PoseidonRead::init(&proof[..]),
                )
                .unwrap();
            let checksum = self.checksum(params)?;

            assert!(vec![img_col_commitment[img_col_idx as usize]] == checksum)
        }

        Ok(())
    }
}

#[cfg(test)]
mod tests {
    use ark_std::end_timer;
    use ark_std::start_timer;
    use halo2_proofs::pairing::bn256::Bn256;
    use halo2_proofs::pairing::bn256::Fr;
    use halo2_proofs::pairing::bn256::G1Affine;
    use halo2_proofs::poly::commitment::Params;
    use std::fs::File;
    use std::io::Cursor;
    use std::io::Read;
    use std::path::PathBuf;

    use crate::circuits::TestCircuit;

    use super::ZkWasmLoader;

    impl ZkWasmLoader<Bn256> {
        pub(crate) fn bench_test(&self, circuit: TestCircuit<Fr>, instances: Vec<Fr>) {
            fn prepare_param(k: u32) -> Params<G1Affine> {
                let path = PathBuf::from(format!("test_param.{}.data", k));

                if path.exists() {
                    let mut fd = File::open(path.as_path()).unwrap();
                    let mut buf = vec![];

                    fd.read_to_end(&mut buf).unwrap();
                    Params::<G1Affine>::read(Cursor::new(buf)).unwrap()
                } else {
                    // Initialize the polynomial commitment parameters
                    let timer = start_timer!(|| format!("build params with K = {}", k));
                    let params: Params<G1Affine> = Params::<G1Affine>::unsafe_setup::<Bn256>(k);
                    end_timer!(timer);

                    let mut fd = File::create(path.as_path()).unwrap();
                    params.write(&mut fd).unwrap();

                    params
                }
            }

            let params = prepare_param(self.k);
            let vkey = self.create_vkey(&params).unwrap();

            let proof = self
                .create_proof(&params, vkey.clone(), circuit, &instances)
                .unwrap();
            self.verify_proof(&params, vkey, instances, proof).unwrap();
        }
    }
>>>>>>> 47208090
}<|MERGE_RESOLUTION|>--- conflicted
+++ resolved
@@ -7,8 +7,16 @@
 use halo2_proofs::dev::MockProver;
 use halo2_proofs::plonk::get_advice_commitments_from_transcript;
 use halo2_proofs::plonk::keygen_vk;
+use halo2_proofs::plonk::verify_proof;
+use halo2_proofs::plonk::SingleVerifier;
 use halo2_proofs::plonk::VerifyingKey;
 use halo2_proofs::poly::commitment::Params;
+use halo2_proofs::poly::commitment::ParamsVerifier;
+
+use halo2aggregator_s::circuits::utils::load_or_create_proof;
+use halo2aggregator_s::circuits::utils::TranscriptHash;
+use halo2aggregator_s::transcript::poseidon::PoseidonRead;
+
 use specs::ExecutionTable;
 use specs::Tables;
 use wasmi::tracer::Tracer;
@@ -251,23 +259,6 @@
         Ok(())
     }
 
-<<<<<<< HEAD
-    pub fn init_env(&self) -> Result<()> {
-        let (env, _) = HostEnv::new_with_full_foreign_plugins(
-            vec![],
-            vec![],
-            vec![],
-            Rc::new(RefCell::new(vec![])),
-            None,
-        );
-
-        let c = self.compile(&env)?;
-
-        init_zkwasm_runtime(self.k, &c.tables);
-
-        Ok(())
-    }
-=======
     pub fn create_proof(
         &self,
         params: &Params<E::G1Affine>,
@@ -384,5 +375,4 @@
             self.verify_proof(&params, vkey, instances, proof).unwrap();
         }
     }
->>>>>>> 47208090
 }